{
    "name": "authentik-web",
    "version": "0.0.0",
    "private": true,
    "license": "GNU GPLv3",
    "scripts": {
        "extract": "lingui extract",
        "build": "lingui compile && rollup -c ./rollup.config.js",
        "watch": "lingui compile && rollup -c -w",
        "lint": "eslint . --max-warnings 0 --fix",
        "lit-analyse": "lit-analyzer src",
        "prettier-check": "prettier --check .",
        "prettier": "prettier --write ."
    },
    "lingui": {
        "sourceLocale": "en",
        "locales": [
            "en",
            "pseudo-LOCALE"
        ],
        "formatOptions": {
            "lineNumbers": false
        },
        "pseudoLocale": "pseudo-LOCALE",
        "fallbackLocales": {
            "pseudo-LOCALE": "en"
        },
        "compileNamespace": "ts",
        "catalogs": [
            {
                "path": "src/locales/{locale}",
                "include": [
                    "src"
                ],
                "exclude": [
                    "**/node_modules/**",
                    "**/dist/**"
                ]
            }
        ]
    },
    "dependencies": {
        "@babel/core": "^7.15.5",
        "@babel/plugin-proposal-decorators": "^7.15.4",
        "@babel/plugin-transform-runtime": "^7.15.0",
        "@babel/preset-env": "^7.15.6",
        "@babel/preset-typescript": "^7.15.0",
        "@fortawesome/fontawesome-free": "^5.15.4",
<<<<<<< HEAD
        "@goauthentik/api": "^2021.8.5-1631401396",
=======
        "@goauthentik/api": "^2021.8.5-1631401569",
>>>>>>> 12efe94f
        "@lingui/cli": "^3.11.1",
        "@lingui/core": "^3.11.1",
        "@lingui/macro": "^3.11.1",
        "@patternfly/patternfly": "^4.132.2",
        "@polymer/iron-form": "^3.0.1",
        "@polymer/paper-input": "^3.2.1",
        "@rollup/plugin-babel": "^5.3.0",
        "@rollup/plugin-replace": "^3.0.0",
        "@rollup/plugin-typescript": "^8.2.5",
        "@sentry/browser": "^6.12.0",
        "@sentry/tracing": "^6.12.0",
        "@types/chart.js": "^2.9.34",
        "@types/codemirror": "5.60.2",
        "@types/grecaptcha": "^3.0.3",
        "@typescript-eslint/eslint-plugin": "^4.31.0",
        "@typescript-eslint/parser": "^4.31.0",
        "@webcomponents/webcomponentsjs": "^2.6.0",
        "babel-plugin-macros": "^3.1.0",
        "base64-js": "^1.5.1",
        "chart.js": "^3.5.1",
        "chartjs-adapter-moment": "^1.0.0",
        "codemirror": "^5.62.3",
        "construct-style-sheets-polyfill": "^2.4.16",
        "eslint": "^7.32.0",
        "eslint-config-google": "^0.14.0",
        "eslint-plugin-custom-elements": "0.0.2",
        "eslint-plugin-lit": "^1.5.1",
        "flowchart.js": "^1.15.0",
        "lit-element": "^2.5.1",
        "lit-html": "^1.4.1",
        "moment": "^2.29.1",
        "prettier": "^2.4.0",
        "rapidoc": "^9.0.0",
        "rollup": "^2.56.2",
        "rollup-plugin-commonjs": "^10.1.0",
        "rollup-plugin-copy": "^3.4.0",
        "rollup-plugin-cssimport": "^1.0.2",
        "rollup-plugin-minify-html-literals": "^1.2.6",
        "rollup-plugin-node-resolve": "^5.2.0",
        "rollup-plugin-sourcemaps": "^0.6.3",
        "rollup-plugin-terser": "^7.0.2",
        "ts-lit-plugin": "^1.2.1",
        "tslib": "^2.3.1",
        "typescript": "^4.4.2",
        "webcomponent-qr-code": "^1.0.5",
        "yaml": "^1.10.2"
    }
}<|MERGE_RESOLUTION|>--- conflicted
+++ resolved
@@ -46,11 +46,7 @@
         "@babel/preset-env": "^7.15.6",
         "@babel/preset-typescript": "^7.15.0",
         "@fortawesome/fontawesome-free": "^5.15.4",
-<<<<<<< HEAD
-        "@goauthentik/api": "^2021.8.5-1631401396",
-=======
         "@goauthentik/api": "^2021.8.5-1631401569",
->>>>>>> 12efe94f
         "@lingui/cli": "^3.11.1",
         "@lingui/core": "^3.11.1",
         "@lingui/macro": "^3.11.1",
