--- conflicted
+++ resolved
@@ -10,15 +10,9 @@
 import { ErrorDetail } from "@goauthentik/api";
 
 /**
-<<<<<<< HEAD
- * This is only used in two places, and in both cases is used primarily to display
- * content, not take input.  It displays the TOPT QR code, and the static recovery
- * tokens.
-=======
  * This is used in two places outside of Flow, and in both cases is used primarily to
  * display content, not take input.  It displays the TOPT QR code, and the static
  * recovery tokens.  But it's used a lot in Flow.
->>>>>>> d5f7dd9e
  */
 
 @customElement("ak-form-element")
