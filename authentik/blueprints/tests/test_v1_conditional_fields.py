--- conflicted
+++ resolved
@@ -1,7 +1,7 @@
 """Test blueprints v1"""
 from django.test import TransactionTestCase
 
-from authentik.blueprints.v1.importer import StringImporter
+from authentik.blueprints.v1.importer import Importer
 from authentik.core.models import Application, Token, User
 from authentik.core.tests.utils import create_test_admin_user
 from authentik.flows.models import Flow
@@ -18,11 +18,7 @@
         self.uid = generate_id()
         import_yaml = load_fixture("fixtures/conditional_fields.yaml", uid=self.uid, user=user.pk)
 
-<<<<<<< HEAD
-        importer = StringImporter(import_yaml)
-=======
         importer = Importer.from_string(import_yaml)
->>>>>>> 42c3cfa6
         self.assertTrue(importer.validate()[0])
         self.assertTrue(importer.apply())
 
