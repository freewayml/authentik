--- conflicted
+++ resolved
@@ -1,7 +1,7 @@
 """Test blueprints v1"""
 from django.test import TransactionTestCase
 
-from authentik.blueprints.v1.importer import StringImporter
+from authentik.blueprints.v1.importer import Importer
 from authentik.flows.models import Flow
 from authentik.lib.generators import generate_id
 from authentik.lib.tests.utils import load_fixture
@@ -15,11 +15,7 @@
         flow_slug = generate_id()
         import_yaml = load_fixture("fixtures/state_present.yaml", id=flow_slug)
 
-<<<<<<< HEAD
-        importer = StringImporter(import_yaml)
-=======
         importer = Importer.from_string(import_yaml)
->>>>>>> 42c3cfa6
         self.assertTrue(importer.validate()[0])
         self.assertTrue(importer.apply())
         # Ensure object exists
@@ -34,11 +30,7 @@
         self.assertEqual(flow.title, "bar")
 
         # Ensure importer updates it
-<<<<<<< HEAD
-        importer = StringImporter(import_yaml)
-=======
         importer = Importer.from_string(import_yaml)
->>>>>>> 42c3cfa6
         self.assertTrue(importer.validate()[0])
         self.assertTrue(importer.apply())
         flow: Flow = Flow.objects.filter(slug=flow_slug).first()
@@ -49,11 +41,7 @@
         flow_slug = generate_id()
         import_yaml = load_fixture("fixtures/state_created.yaml", id=flow_slug)
 
-<<<<<<< HEAD
-        importer = StringImporter(import_yaml)
-=======
         importer = Importer.from_string(import_yaml)
->>>>>>> 42c3cfa6
         self.assertTrue(importer.validate()[0])
         self.assertTrue(importer.apply())
         # Ensure object exists
@@ -68,11 +56,7 @@
         self.assertEqual(flow.title, "bar")
 
         # Ensure importer doesn't update it
-<<<<<<< HEAD
-        importer = StringImporter(import_yaml)
-=======
         importer = Importer.from_string(import_yaml)
->>>>>>> 42c3cfa6
         self.assertTrue(importer.validate()[0])
         self.assertTrue(importer.apply())
         flow: Flow = Flow.objects.filter(slug=flow_slug).first()
@@ -83,11 +67,7 @@
         flow_slug = generate_id()
         import_yaml = load_fixture("fixtures/state_created.yaml", id=flow_slug)
 
-<<<<<<< HEAD
-        importer = StringImporter(import_yaml)
-=======
         importer = Importer.from_string(import_yaml)
->>>>>>> 42c3cfa6
         self.assertTrue(importer.validate()[0])
         self.assertTrue(importer.apply())
         # Ensure object exists
@@ -95,11 +75,7 @@
         self.assertEqual(flow.slug, flow_slug)
 
         import_yaml = load_fixture("fixtures/state_absent.yaml", id=flow_slug)
-<<<<<<< HEAD
-        importer = StringImporter(import_yaml)
-=======
         importer = Importer.from_string(import_yaml)
->>>>>>> 42c3cfa6
         self.assertTrue(importer.validate()[0])
         self.assertTrue(importer.apply())
         flow: Flow = Flow.objects.filter(slug=flow_slug).first()
