"""Deny stage logic"""
from django.http import HttpRequest, HttpResponse

from authentik.flows.stage import StageView
from authentik.policies.exceptions import PolicyException
from authentik.policies.expression.evaluator import PolicyEvaluator


class DenyStageView(StageView):
    """Cancels the current flow"""

<<<<<<< HEAD
    def get(self, request: HttpRequest, message="Denied") -> HttpResponse:
        """Cancels the current flow"""
        evaluator = PolicyEvaluator("deny")
        template = f'ak_message("{message}");return False'
        try:
            evaluator.evaluate(template)
        except PolicyException as exc:
            self.logger.warning(f'Failed to evaluate "{template}"', exc=exc)

        self.logger.warning(message)
        return self.executor.stage_invalid()

    def post(self, request: HttpRequest) -> HttpResponse:
        """Wrapper for post requests"""
        return self.get(request)
=======
    def dispatch(self, request: HttpRequest) -> HttpResponse:
        """Cancels the current flow"""
        return self.executor.stage_invalid()
>>>>>>> 8a711e8b
<|MERGE_RESOLUTION|>--- conflicted
+++ resolved
@@ -9,8 +9,7 @@
 class DenyStageView(StageView):
     """Cancels the current flow"""
 
-<<<<<<< HEAD
-    def get(self, request: HttpRequest, message="Denied") -> HttpResponse:
+    def dispatch(self, request: HttpRequest) -> HttpResponse:
         """Cancels the current flow"""
         evaluator = PolicyEvaluator("deny")
         template = f'ak_message("{message}");return False'
@@ -20,13 +19,4 @@
             self.logger.warning(f'Failed to evaluate "{template}"', exc=exc)
 
         self.logger.warning(message)
-        return self.executor.stage_invalid()
-
-    def post(self, request: HttpRequest) -> HttpResponse:
-        """Wrapper for post requests"""
-        return self.get(request)
-=======
-    def dispatch(self, request: HttpRequest) -> HttpResponse:
-        """Cancels the current flow"""
-        return self.executor.stage_invalid()
->>>>>>> 8a711e8b
+        return self.executor.stage_invalid()